--- conflicted
+++ resolved
@@ -24,8 +24,6 @@
         validate=validate.OneOf(["rgb", "all"]),
     )
 
-<<<<<<< HEAD
-
 class PennFundanSchema(SplitableDatasetSchema):
     root = fields.String(
         required=True, description="Dataset path on disk", example="./data/PennFundan/"
@@ -34,13 +32,13 @@
         missing=True, description="Whether to download the dataset", example=True
     )
 
-
 class CrackForestSchema(SplitableDatasetSchema):
     root = fields.String(
         required=True,
         description="Dataset path on disk",
         example="./data/CrackForest-dataset-master/",
-=======
+    )
+
 class UcMercedDatasetSchema(SplitableDatasetSchema):
     download = fields.Bool(
         missing=True, description="Whether to download the dataset", example=True
@@ -71,5 +69,4 @@
     )
     root = fields.String(
         required=True, description="Is it train dataset", example="./data/PatternNet/"
->>>>>>> b76c4220
     )