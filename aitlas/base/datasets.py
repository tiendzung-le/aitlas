<<<<<<< HEAD
import csv
import os
import os.path
from typing import Any, Callable, Dict, List, Optional, Tuple, cast

import torch
from torch.utils.data import Dataset
from torch.utils.data import Subset as TorchSubset
from torch.utils.data import random_split
=======
import torch
from torch.utils.data import Dataset
>>>>>>> 0a7cfbd0
from torchvision import transforms

from ..utils import DatasetStage
from .config import Configurable
<<<<<<< HEAD
from .schemas import BaseDatasetSchema, CsvDatasetSchema, SplitableDatasetSchema
=======
from .schemas import BaseDatasetSchema
>>>>>>> 0a7cfbd0


class Subset(TorchSubset):
    """AiTLAS subset we use to split the data and apply appropriate transformations"""

    def __init__(self, dataset, indices, transform):
        super().__init__(dataset, indices)
        self.transform = transform

    def __getitem__(self, idx):
        item, target = self.dataset[self.indices[idx]]
        if self.transform:
            item, target = self.transform(item, target)
        return item, target


class BaseDataset(Dataset, Configurable):
    schema = BaseDatasetSchema

<<<<<<< HEAD
    train_indices = []
    test_indices = []
    val_indices = []

    train_indices_inverted = []

    stage = DatasetStage.TRAIN

=======
>>>>>>> 0a7cfbd0
    def __init__(self, config):
        Dataset.__init__(self)
        Configurable.__init__(self, config)

<<<<<<< HEAD
=======
        # get dataloader parameters
        self.shuffle = self.config.shuffle
        self.batch_size = self.config.batch_size
        self.num_workers = self.config.num_workers

        # get the transformations to be applied
        self.transform = self.load_transforms()

>>>>>>> 0a7cfbd0
    def __getitem__(self, index):
        """ Implement here what you want to return"""
        raise NotImplementedError(
            "Please implement the `__getittem__` method for your dataset"
        )

    def __len__(self):
        raise NotImplementedError(
            "Please implement the `__len__` method for your dataset"
        )

    def prepare(self):
        """Implement if something needs to happen to the dataset after object creation"""
        return True

    def default_transform(self):
        """Default transformation to apply"""
        return transforms.Compose([])

<<<<<<< HEAD
    def train_transform(self):
        """Transformations that might be applied on the train part of the dataset"""
        return self.default_transform()

    def val_transform(self):
        """Transformations that might be applied on the val part of the dataset"""
        return self.default_transform()

    def test_transform(self):
        """Transformations that might be applied on the test part of the dataset"""
        return self.default_transform()

    def dataloader(self, dataset, shuffle=False):
=======
    def dataloader(self):
>>>>>>> 0a7cfbd0
        return torch.utils.data.DataLoader(
            self,
            batch_size=self.batch_size,
            shuffle=self.shuffle,
            num_workers=self.num_workers,
        )

    def labels(self):
        """Implent this if you want to return the complete set of labels of the dataset"""
        raise NotImplementedError(
            "Please implement the `labels` method for your dataset"
<<<<<<< HEAD
        )


class SplitableDataset(BaseDataset):
    """General class for a dataset that can be split into train, test and validation"""

    schema = SplitableDatasetSchema

    def __init__(self, config):
        BaseDataset.__init__(self, config)

    def prepare(self):
        self.split()

    def split(self):
        should_split = True
        if not self.config.override:  # check if the files exists
            self.verify_files()

            # load splits
            self.train_indices = self.read_file_indices(self.config.split.train.file)
            self.test_indices = self.read_file_indices(self.config.split.test.file)
            if self.has_val():
                self.val_indices = self.read_file_indices(self.config.split.val.file)

            should_split = False

        if should_split:
            # check if the split is valid
            if not self.is_split_valid():
                raise ValueError(
                    "The defined split is invalid. The sum should be equal to 100."
                )
            # split the dataset
            self.make_splits()
            # save the splits
            self.save_splits()

        # create subsets from splits
        self.train_set = Subset(
            dataset=self, indices=self.train_indices, transform=self.train_transform()
        )
        self.test_set = Subset(
            dataset=self, indices=self.test_indices, transform=self.test_transform()
        )
        self.val_set = Subset(
            dataset=self, indices=self.val_indices, transform=self.val_transform()
        )

    def has_val(self):
        return self.config.split.val

    def check_file(self, file):
        if not os.path.isfile(file):
            raise ValueError(f"Specified split file does not exist: {file}")
        return True

    def verify_files(self):
        is_valid = self.check_file(self.config.split.train.file)
        is_valid = is_valid and self.check_file(self.config.split.test.file)
        if self.has_val():
            is_valid = is_valid and self.check_file(self.config.split.val.file)
        return is_valid

    def read_file_indices(self, file):
        with open(file, "r") as f:
            return list(map(lambda x: int(x), f.read().splitlines()))

    def is_split_valid(self):
        res = self.config.split.train.ratio + self.config.split.test.ratio
        if self.has_val():
            res += self.config.split.val.ratio
        return res == 100

    def make_splits(self):
        size = self.__len__()
        train_num = int(size * self.config.split.train.ratio / 100)
        test_num = int(size * self.config.split.test.ratio / 100)

        arr_num = [train_num, test_num]

        if self.has_val():
            val_num = int(size * self.config.split.val.ratio / 100)
            arr_num.append(val_num)

        # fix roundup cases
        arr_num[0] += size - sum(arr_num)

        result = random_split(range(size), arr_num)

        self.train_indices = result[0]
        self.test_indices = result[1]

        if self.has_val():
            self.val_indices = result[2]

    def save_split(self, indices, file):
        with open(file, "w") as f:
            for ind in indices:
                f.write(f"{ind}\n")

    def save_splits(self):
        self.save_split(self.train_indices, self.config.split.train.file)
        self.save_split(self.test_indices, self.config.split.test.file)
        if self.has_val():
            self.save_split(self.val_indices, self.config.split.val.file)

    def train_loader(self):
        return self.dataloader(self.train_set, self.config.shuffle)

    def val_loader(self):
        return self.dataloader(self.val_set, False)

    def test_loader(self):
        return self.dataloader(self.test_set, False)


class CsvDataset(BaseDataset):
    schema = CsvDatasetSchema

    def __init__(self, config):
        BaseDataset.__init__(self, config)

    def prepare(self):
        self.read_csv()

    def read_csv(self):
        if self.config.train_csv:
            with open(self.config.train_csv, "r") as f:
                csv_reader = csv.reader(f)
                for index, row in enumerate(csv_reader):
                    self.train_indices.append(index)

        if self.config.val_csv:
            with open(self.config.val_csv, "r") as f:
                csv_reader = csv.reader(f)
                for index, row in enumerate(csv_reader):
                    self.val_indices.append(len(self.train_indices) + index)

        if self.config.test_csv:
            with open(self.config.test_csv, "r") as f:
                csv_reader = csv.reader(f)
                for index, row in enumerate(csv_reader):
                    self.test_indices.append(
                        len(self.train_indices) + len(self.val_indices) + index
                    )

        # create subsets from csv files
        self.train_set = Subset(
            dataset=self, indices=self.train_indices, transform=self.train_transform()
        )
        self.test_set = Subset(
            dataset=self, indices=self.test_indices, transform=self.test_transform()
        )
        self.val_set = Subset(
            dataset=self, indices=self.val_indices, transform=self.val_transform()
        )

    def train_loader(self):
        return self.dataloader(self.train_set, self.config.shuffle)

    def val_loader(self):
        return self.dataloader(self.val_set, False)

    def test_loader(self):
        return self.dataloader(self.test_set, False)


class DatasetFolderMixin:
    """A mixin for datasets the samples are arranged in this way: ::
        root/class_x/xxx.ext
        root/class_x/xxy.ext
        root/class_x/xxz.ext
        root/class_y/123.ext
        root/class_y/nsdf3.ext
        root/class_y/asd932_.ext
    """

    extensions = [
        ".jpg",
        ".jpeg",
        ".png",
        ".ppm",
        ".bmp",
        ".pgm",
        ".tif",
        ".tiff",
        "webp",
    ]

    classes_to_idx = None  # need to put your mapping here

    def has_file_allowed_extension(self, filename, extensions):
        """Checks if a file is an allowed extension.
        Args:
            filename (string): path to a file
            extensions (iterable of strings): extensions to consider (lowercase)
        Returns:
            bool: True if the filename ends with one of given extensions
        """
        filename_lower = filename.lower()
        return any(filename_lower.endswith(ext) for ext in extensions)

    def is_image_file(self, filename):
        """Checks if a file is an allowed image extension.
        Args:
            filename (string): path to a file
        Returns:
            bool: True if the filename ends with a known image extension
        """
        return self.has_file_allowed_extension(filename, self.extensions)

    def make_dataset(self, dir, extensions=None):
        if not self.classes_to_idx:
            raise ValueError(
                "You need to implement the classes to index mapping for the dataset"
            )
        if not extensions:
            extensions = self.extensions
        images = []
        dir = os.path.expanduser(dir)
        for target in sorted(self.classes_to_idx.keys()):
            d = os.path.join(dir, target)
            if not os.path.isdir(d):
                continue

            # this ensures the image always have the same index numbers
            for root, _, fnames in sorted(os.walk(d)):
                for fname in sorted(fnames):
                    if self.has_file_allowed_extension(fname, extensions):
                        path = os.path.join(root, fname)
                        item = (path, self.classes_to_idx[target])
                        images.append(item)

        return images
=======
        )
>>>>>>> 0a7cfbd0
<|MERGE_RESOLUTION|>--- conflicted
+++ resolved
@@ -1,62 +1,19 @@
-<<<<<<< HEAD
-import csv
-import os
-import os.path
-from typing import Any, Callable, Dict, List, Optional, Tuple, cast
-
 import torch
 from torch.utils.data import Dataset
-from torch.utils.data import Subset as TorchSubset
-from torch.utils.data import random_split
-=======
-import torch
-from torch.utils.data import Dataset
->>>>>>> 0a7cfbd0
 from torchvision import transforms
 
-from ..utils import DatasetStage
 from .config import Configurable
-<<<<<<< HEAD
-from .schemas import BaseDatasetSchema, CsvDatasetSchema, SplitableDatasetSchema
-=======
 from .schemas import BaseDatasetSchema
->>>>>>> 0a7cfbd0
-
-
-class Subset(TorchSubset):
-    """AiTLAS subset we use to split the data and apply appropriate transformations"""
-
-    def __init__(self, dataset, indices, transform):
-        super().__init__(dataset, indices)
-        self.transform = transform
-
-    def __getitem__(self, idx):
-        item, target = self.dataset[self.indices[idx]]
-        if self.transform:
-            item, target = self.transform(item, target)
-        return item, target
 
 
 class BaseDataset(Dataset, Configurable):
+
     schema = BaseDatasetSchema
 
-<<<<<<< HEAD
-    train_indices = []
-    test_indices = []
-    val_indices = []
-
-    train_indices_inverted = []
-
-    stage = DatasetStage.TRAIN
-
-=======
->>>>>>> 0a7cfbd0
     def __init__(self, config):
         Dataset.__init__(self)
         Configurable.__init__(self, config)
 
-<<<<<<< HEAD
-=======
         # get dataloader parameters
         self.shuffle = self.config.shuffle
         self.batch_size = self.config.batch_size
@@ -65,7 +22,6 @@
         # get the transformations to be applied
         self.transform = self.load_transforms()
 
->>>>>>> 0a7cfbd0
     def __getitem__(self, index):
         """ Implement here what you want to return"""
         raise NotImplementedError(
@@ -81,27 +37,11 @@
         """Implement if something needs to happen to the dataset after object creation"""
         return True
 
-    def default_transform(self):
-        """Default transformation to apply"""
+    def load_transforms(self):
+        """Transformations that might be applied on the dataset"""
         return transforms.Compose([])
 
-<<<<<<< HEAD
-    def train_transform(self):
-        """Transformations that might be applied on the train part of the dataset"""
-        return self.default_transform()
-
-    def val_transform(self):
-        """Transformations that might be applied on the val part of the dataset"""
-        return self.default_transform()
-
-    def test_transform(self):
-        """Transformations that might be applied on the test part of the dataset"""
-        return self.default_transform()
-
-    def dataloader(self, dataset, shuffle=False):
-=======
     def dataloader(self):
->>>>>>> 0a7cfbd0
         return torch.utils.data.DataLoader(
             self,
             batch_size=self.batch_size,
@@ -113,242 +53,4 @@
         """Implent this if you want to return the complete set of labels of the dataset"""
         raise NotImplementedError(
             "Please implement the `labels` method for your dataset"
-<<<<<<< HEAD
-        )
-
-
-class SplitableDataset(BaseDataset):
-    """General class for a dataset that can be split into train, test and validation"""
-
-    schema = SplitableDatasetSchema
-
-    def __init__(self, config):
-        BaseDataset.__init__(self, config)
-
-    def prepare(self):
-        self.split()
-
-    def split(self):
-        should_split = True
-        if not self.config.override:  # check if the files exists
-            self.verify_files()
-
-            # load splits
-            self.train_indices = self.read_file_indices(self.config.split.train.file)
-            self.test_indices = self.read_file_indices(self.config.split.test.file)
-            if self.has_val():
-                self.val_indices = self.read_file_indices(self.config.split.val.file)
-
-            should_split = False
-
-        if should_split:
-            # check if the split is valid
-            if not self.is_split_valid():
-                raise ValueError(
-                    "The defined split is invalid. The sum should be equal to 100."
-                )
-            # split the dataset
-            self.make_splits()
-            # save the splits
-            self.save_splits()
-
-        # create subsets from splits
-        self.train_set = Subset(
-            dataset=self, indices=self.train_indices, transform=self.train_transform()
-        )
-        self.test_set = Subset(
-            dataset=self, indices=self.test_indices, transform=self.test_transform()
-        )
-        self.val_set = Subset(
-            dataset=self, indices=self.val_indices, transform=self.val_transform()
-        )
-
-    def has_val(self):
-        return self.config.split.val
-
-    def check_file(self, file):
-        if not os.path.isfile(file):
-            raise ValueError(f"Specified split file does not exist: {file}")
-        return True
-
-    def verify_files(self):
-        is_valid = self.check_file(self.config.split.train.file)
-        is_valid = is_valid and self.check_file(self.config.split.test.file)
-        if self.has_val():
-            is_valid = is_valid and self.check_file(self.config.split.val.file)
-        return is_valid
-
-    def read_file_indices(self, file):
-        with open(file, "r") as f:
-            return list(map(lambda x: int(x), f.read().splitlines()))
-
-    def is_split_valid(self):
-        res = self.config.split.train.ratio + self.config.split.test.ratio
-        if self.has_val():
-            res += self.config.split.val.ratio
-        return res == 100
-
-    def make_splits(self):
-        size = self.__len__()
-        train_num = int(size * self.config.split.train.ratio / 100)
-        test_num = int(size * self.config.split.test.ratio / 100)
-
-        arr_num = [train_num, test_num]
-
-        if self.has_val():
-            val_num = int(size * self.config.split.val.ratio / 100)
-            arr_num.append(val_num)
-
-        # fix roundup cases
-        arr_num[0] += size - sum(arr_num)
-
-        result = random_split(range(size), arr_num)
-
-        self.train_indices = result[0]
-        self.test_indices = result[1]
-
-        if self.has_val():
-            self.val_indices = result[2]
-
-    def save_split(self, indices, file):
-        with open(file, "w") as f:
-            for ind in indices:
-                f.write(f"{ind}\n")
-
-    def save_splits(self):
-        self.save_split(self.train_indices, self.config.split.train.file)
-        self.save_split(self.test_indices, self.config.split.test.file)
-        if self.has_val():
-            self.save_split(self.val_indices, self.config.split.val.file)
-
-    def train_loader(self):
-        return self.dataloader(self.train_set, self.config.shuffle)
-
-    def val_loader(self):
-        return self.dataloader(self.val_set, False)
-
-    def test_loader(self):
-        return self.dataloader(self.test_set, False)
-
-
-class CsvDataset(BaseDataset):
-    schema = CsvDatasetSchema
-
-    def __init__(self, config):
-        BaseDataset.__init__(self, config)
-
-    def prepare(self):
-        self.read_csv()
-
-    def read_csv(self):
-        if self.config.train_csv:
-            with open(self.config.train_csv, "r") as f:
-                csv_reader = csv.reader(f)
-                for index, row in enumerate(csv_reader):
-                    self.train_indices.append(index)
-
-        if self.config.val_csv:
-            with open(self.config.val_csv, "r") as f:
-                csv_reader = csv.reader(f)
-                for index, row in enumerate(csv_reader):
-                    self.val_indices.append(len(self.train_indices) + index)
-
-        if self.config.test_csv:
-            with open(self.config.test_csv, "r") as f:
-                csv_reader = csv.reader(f)
-                for index, row in enumerate(csv_reader):
-                    self.test_indices.append(
-                        len(self.train_indices) + len(self.val_indices) + index
-                    )
-
-        # create subsets from csv files
-        self.train_set = Subset(
-            dataset=self, indices=self.train_indices, transform=self.train_transform()
-        )
-        self.test_set = Subset(
-            dataset=self, indices=self.test_indices, transform=self.test_transform()
-        )
-        self.val_set = Subset(
-            dataset=self, indices=self.val_indices, transform=self.val_transform()
-        )
-
-    def train_loader(self):
-        return self.dataloader(self.train_set, self.config.shuffle)
-
-    def val_loader(self):
-        return self.dataloader(self.val_set, False)
-
-    def test_loader(self):
-        return self.dataloader(self.test_set, False)
-
-
-class DatasetFolderMixin:
-    """A mixin for datasets the samples are arranged in this way: ::
-        root/class_x/xxx.ext
-        root/class_x/xxy.ext
-        root/class_x/xxz.ext
-        root/class_y/123.ext
-        root/class_y/nsdf3.ext
-        root/class_y/asd932_.ext
-    """
-
-    extensions = [
-        ".jpg",
-        ".jpeg",
-        ".png",
-        ".ppm",
-        ".bmp",
-        ".pgm",
-        ".tif",
-        ".tiff",
-        "webp",
-    ]
-
-    classes_to_idx = None  # need to put your mapping here
-
-    def has_file_allowed_extension(self, filename, extensions):
-        """Checks if a file is an allowed extension.
-        Args:
-            filename (string): path to a file
-            extensions (iterable of strings): extensions to consider (lowercase)
-        Returns:
-            bool: True if the filename ends with one of given extensions
-        """
-        filename_lower = filename.lower()
-        return any(filename_lower.endswith(ext) for ext in extensions)
-
-    def is_image_file(self, filename):
-        """Checks if a file is an allowed image extension.
-        Args:
-            filename (string): path to a file
-        Returns:
-            bool: True if the filename ends with a known image extension
-        """
-        return self.has_file_allowed_extension(filename, self.extensions)
-
-    def make_dataset(self, dir, extensions=None):
-        if not self.classes_to_idx:
-            raise ValueError(
-                "You need to implement the classes to index mapping for the dataset"
-            )
-        if not extensions:
-            extensions = self.extensions
-        images = []
-        dir = os.path.expanduser(dir)
-        for target in sorted(self.classes_to_idx.keys()):
-            d = os.path.join(dir, target)
-            if not os.path.isdir(d):
-                continue
-
-            # this ensures the image always have the same index numbers
-            for root, _, fnames in sorted(os.walk(d)):
-                for fname in sorted(fnames):
-                    if self.has_file_allowed_extension(fname, extensions):
-                        path = os.path.join(root, fname)
-                        item = (path, self.classes_to_idx[target])
-                        images.append(item)
-
-        return images
-=======
-        )
->>>>>>> 0a7cfbd0
+        )