--- conflicted
+++ resolved
@@ -1,6 +1,8 @@
-<<<<<<< HEAD
-from .enums import DatasetStage
-from .utils import current_ts, get_class, pil_loader, stringify, tiff_loader
-=======
-from .utils import current_ts, get_class, pil_loader, stringify, tiff_loader, image_loader
->>>>>>> 0a7cfbd0
+from .utils import (
+    current_ts,
+    get_class,
+    image_loader,
+    pil_loader,
+    stringify,
+    tiff_loader,
+)